--- conflicted
+++ resolved
@@ -2,11 +2,7 @@
 __pycache__/
 .ipynb_checkpoints/
 build
-<<<<<<< HEAD
-.DS_Store
-=======
 notebooks/source/examples/
->>>>>>> 65685c2b
 
 # built / compiled
 *.pyc
